
import numpy as np 
from matplotlib import pyplot as plt
from lightcurves.LC import LightCurve

import logging
logging.basicConfig(level=logging.ERROR)
"""
set logging to the desired level
logging options:
DEBUG:      whatever happens will be thrown at you
INFO:       confirmation that things are working as expected
WARNING:    sth unexpected happened
ERROR:      sth didn't work, abort mission
""" 

def make_multi_lcs(lcs_per_telescope, lc_ids=None, lc_labels=None):
    """
    [] [telescope] [source] -> [] [source] [telescope]
    sort according to first telescope
    create list of MultiLC objects
    lc_ids = list of telescope identifier (strings) same order as lcs
    """
    multi_lcs = []
    prime_names = np.array([lc.name for lc in lcs_per_telescope[0]])
    prime_lcs = np.array([lc for lc in lcs_per_telescope[0]])
    for prime_name, prime_lc in zip(prime_names,prime_lcs):
        mlc_list = [prime_lc]
        for telescope in lcs_per_telescope[1:]:
            other_names = np.array([lc.name for lc in telescope])
            if len(np.where(other_names == prime_lc.name)[0]) > 0:
                mlc_list.append(telescope[np.where(other_names == prime_lc.name)[0][0]])
            else:
                time = np.array([np.min(prime_lc.time),np.max(prime_lc.time)])
                flux = np.array([0,0])
                flux_error = np.array([0,0])
                #mock_lc = LightCurve(prime_lc.time, prime_lc.flux, prime_lc.flux_error)
                mock_lc = LightCurve(time, flux, flux_error)
                mock_lc.get_bblocks()
                mock_lc.get_ou()
                mlc_list.append(mock_lc)
        mlc = MultiLC(mlc_list, lc_ids=lc_ids, lc_labels=lc_labels, name=prime_name)
        multi_lcs.append(mlc)
    return multi_lcs

#---------------------------------------------------------------------------------------------------
     
class MultiLC:
    def __init__(self, lc_list, lc_ids, lc_labels=None, name=None):
        """
        arguments:
        lc_list = list of LightCurve objects (lcs)
        lc_id = list of strings identifying each LC, eg ['Fermi', 'XRT', ...]
        """
<<<<<<< HEAD
        self.lcs = np.array(lc_list)
        self.lc_id = np.array(lc_id) 
        if len(lc_list) != len(lc_id):
=======
        self.lc_list = np.array(lc_list)
        self.lc_ids = np.array(lc_ids)
        if len(lc_list) != len(lc_ids):
>>>>>>> 13770d84
            raise ValueError('LightCurves do not match identifiers')
        if lc_labels is None:
        	self.lc_labels = lc_ids
        else:
        	self.lc_labels = lc_labels
        self.name = str(name)
        self.n = len(lc_list)
            
    #-----------------------------------------------------------------------------------------------
       
    def plot_mlc(self, blocks=True, **kwargs):
        plt.rc('xtick', labelsize=15)
        ylen = 2 + self.n*2
        fig, self.axes = plt.subplots(self.n,1, figsize=(15,ylen), sharex=True)
        plt.subplots_adjust(left=None, bottom=None, right=None, top=0.9, wspace=None, hspace=0)
        plt.suptitle(self.name, fontsize=20)
<<<<<<< HEAD
        for lc, lc_id, a in zip(self.lcs, self.lc_id, self.axes):
=======
        for lc, lc_label, a in zip(self.lc_list, self.lc_labels, self.axes):
>>>>>>> 13770d84
            plt.sca(a)
            if blocks:
                #bblocks have to be individually initialized for each LC first
                lc.plot_bblocks(**kwargs)
            else:
                lc.plot_lc(**kwargs)
            plt.ylabel(lc_label, fontsize=15)
        plt.xlabel('Time', fontsize=15)

    #-----------------------------------------------------------------------------------------------
    def insert_lc(self, position, lc, lc_id):
        """
        add another light curve
        make sure to avoid mutable presto-chango with 
        >>> mlc = copy.deepcopy(mlc_array)
        >>> mlc.insert_lc()
        otherwise inserted in every execution!
        """
        if position == -1:
<<<<<<< HEAD
            self.lcs = np.append(self.lcs, lc)
            self.lc_id = np.append(self.lc_id, lc_id)
            self.n = len(self.lcs)
        else:
            self.lcs = np.insert(self.lcs, position, lc)
            self.lc_id = np.insert(self.lc_id, position, lc_id)
            self.n = len(self.lcs)
=======
            self.lc_list = np.append(self.lc_list, lc)
            self.lc_id = np.append(self.lc_ids, lc_id)
            self.n = len(self.lc_list)
        else:
            self.lc_list = np.insert(self.lc_list, position, lc)
            self.lc_id = np.insert(self.lc_ids, position, lc_id)
            self.n = len(self.lc_list)
>>>>>>> 13770d84
        return(self)

    #-----------------------------------------------------------------------------------------------
    def plot_a(self, **kwargs):
        """
        plot baseline in each light curve
        """
        for a in self.axes:
            plt.sca(a)
            plt.hlines(1e6, xmin=0, xmax=1e7, **kwargs)

    #-----------------------------------------------------------------------------------------------
    def plot_baselines(self, values, legend=None, **kwargs):
        """
        plot baseline in each light curve
        """
        """ -> this didn't work cuz everything was plotted on each axis
        -> try to create mean/median default values array and then go though plots as underneath
        if values == 'mean':
            for a, lc in zip(self.axes, self.lcs):
                plt.sca(a)
                plt.hlines(np.mean(lc.flux), xmin=np.min(lc.time), xmax=np.max(lc.time), **kwargs)
        if values == 'median':
            for a, lc in zip(self.axes, self.lcs):
                plt.sca(a)
                plt.hlines(np.median(lc.flux), xmin=np.min(lc.time), xmax=np.max(lc.time), 
                          label='median', **kwargs)
        #if values == 'qb':
        #    ...
        else:
        """
        if legend is None:
            for value, a, lc in zip(values, self.axes, self.lcs):
                plt.sca(a)
                if value:
                    plt.hlines(value, xmin=np.min(lc.time), xmax=np.max(lc.time), **kwargs)
                else:
                    continue
        else:
            for value, a, lc, label in zip(values, self.axes, self.lcs, legend):
                plt.sca(a)
                if value:
                    plt.hlines(value, xmin=np.min(lc.time), xmax=np.max(lc.time),
                               label=label, **kwargs)
                    plt.legend()
                else:
                    continue
            



''' 
FUTURE WORK:
    #-----------------------------------------------------------------------------------------------
    
'''<|MERGE_RESOLUTION|>--- conflicted
+++ resolved
@@ -52,15 +52,9 @@
         lc_list = list of LightCurve objects (lcs)
         lc_id = list of strings identifying each LC, eg ['Fermi', 'XRT', ...]
         """
-<<<<<<< HEAD
-        self.lcs = np.array(lc_list)
-        self.lc_id = np.array(lc_id) 
-        if len(lc_list) != len(lc_id):
-=======
         self.lc_list = np.array(lc_list)
         self.lc_ids = np.array(lc_ids)
         if len(lc_list) != len(lc_ids):
->>>>>>> 13770d84
             raise ValueError('LightCurves do not match identifiers')
         if lc_labels is None:
         	self.lc_labels = lc_ids
@@ -77,11 +71,7 @@
         fig, self.axes = plt.subplots(self.n,1, figsize=(15,ylen), sharex=True)
         plt.subplots_adjust(left=None, bottom=None, right=None, top=0.9, wspace=None, hspace=0)
         plt.suptitle(self.name, fontsize=20)
-<<<<<<< HEAD
-        for lc, lc_id, a in zip(self.lcs, self.lc_id, self.axes):
-=======
         for lc, lc_label, a in zip(self.lc_list, self.lc_labels, self.axes):
->>>>>>> 13770d84
             plt.sca(a)
             if blocks:
                 #bblocks have to be individually initialized for each LC first
@@ -101,15 +91,6 @@
         otherwise inserted in every execution!
         """
         if position == -1:
-<<<<<<< HEAD
-            self.lcs = np.append(self.lcs, lc)
-            self.lc_id = np.append(self.lc_id, lc_id)
-            self.n = len(self.lcs)
-        else:
-            self.lcs = np.insert(self.lcs, position, lc)
-            self.lc_id = np.insert(self.lc_id, position, lc_id)
-            self.n = len(self.lcs)
-=======
             self.lc_list = np.append(self.lc_list, lc)
             self.lc_id = np.append(self.lc_ids, lc_id)
             self.n = len(self.lc_list)
@@ -117,7 +98,6 @@
             self.lc_list = np.insert(self.lc_list, position, lc)
             self.lc_id = np.insert(self.lc_ids, position, lc_id)
             self.n = len(self.lc_list)
->>>>>>> 13770d84
         return(self)
 
     #-----------------------------------------------------------------------------------------------
