--- conflicted
+++ resolved
@@ -510,7 +510,6 @@
 
 
     #-----------------------------------------------------------------------------------------------
-<<<<<<< HEAD
     def get_ou(self, sigma_sigma=0.343, sigma_alpha=1.48):
     """
     Interpret light curve as exponentiated Ornstein-Uhlenbeck process:
@@ -571,11 +570,7 @@
     alpha_sign = np.sign(np.mean(alphas))
     self.ou_theta = 1 - (alpha_sign * alpha_value)  #= theta * dt
     return(self.ou_mu, self.ou_sigma, alpha_sign * alpha_value, self.ou_theta )
-=======
-    def get_ou(self):
-        #TBD: Paul and Luca? 
-        return(mu, sigma, theta)
->>>>>>> a59b84d8
+
 
 
 ''' 
