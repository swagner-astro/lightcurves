from __future__ import annotations
from typing import Union, Sequence, Self, Optional, Tuple, List
import logging
import pickle

import astropy
import astropy.stats.bayesian_blocks as bblocks
import numpy as np
from matplotlib import pyplot as plt
from matplotlib.axes import Axes  # for type hints only

# https://docs.astropy.org/en/stable/api/astropy.stats.bayesian_blocks.html
from lightcurves.HopFinder import *

logging.basicConfig(level=logging.ERROR)
"""
set logging to the desired level
logging options:
DEBUG:      whatever happens will be thrown at you
INFO:       confirmation that things are working as expected
WARNING:    sth unexpected happened
ERROR:      sth didn't work, abort mission
"""

def load_lc(path: str) -> "LightCurve":
    """
    Load a pickled LightCurve instance from a file created with `save_lc()`.

    WARNING
    -------
    Uses pickle. Loaded instance reflects the class at save-time.
    """
    with open(path, "rb") as f:
        return pickle.load(f)

def load_lc_npy(path: str) -> "LightCurve":
    """
    Load pickled LightCurve instance from numpy array created with `save_lc()`.

    WARNING
    -------
    Uses pickle. Loaded instance reflects the class at save-time.
    """
    with open(path, "rb") as f:
        return pickle.load(f)

def load_lc_csv(path: str) -> "LightCurve":
    """
    Load a pickled LightCurve instance from a CSV file saved with `save_csv()`.
    """
    a = np.genfromtxt(path)
    return LightCurve(a[0], a[1], a[2])

def flux_puffer(
    flux: np.ndarray,
    flux_error: np.ndarray,
    threshold: float,
    threshold_error: float
    ) -> Tuple[np.ndarray, np.ndarray]:
    """
    Set every flux value under a threshold to the threshold, with an error.

    Use Case
    --------
    Apply Bayesian blocks to puffered LC to detect significant variations
    relative to threshold (e.g. flares).

    WARNING
    -------
    Returns artificial flux values! Use with caution.

    Parameters
    ----------
    flux : array_like
        The input flux array.
    flux_error : array_like
        The uncertainties associated with each flux value.
    threshold : float
        Minimum flux value. Values below this will be replaced with this value.
    threshold_error : float
        Uncertainty to assign to new thrshold values.

    Returns
    -------
    flux_new : array_like
        Modified flux array with threshold applied.
    flux_error_new : array like
        Associated uncertainties, modified analogously.
    """
    flux_new = np.where(flux > threshold, flux, threshold)
    flux_error_new = np.where(flux > threshold, flux_error, th_error)
    return(flux_new, flux_error_new)

def clean_data(
    time: np.ndarray,
    flux: np.ndarray,
    flux_error: np.ndarray,
    ts: Optional[np.ndarray] = None
    ) -> Tuple[np.ndarray, np.ndarray, np.ndarray, Optional[np.ndarray]]:
    """
    Remove NaNs from flux and flux_error and drop duplicate time stamps.

    WARNING
    -------
    This function deletes flux values! Use with caution.

    Parameters
    ----------
    time : np.ndarray
        Time values.
    flux : np.ndarray
        Flux values.
    flux_error : np.ndarray
        Associated flux uncertainties.
    ts : np.ndarray, optional
        Optional secondary array (e.g. TestStatistic) to clean in parallel.

    Returns
    -------
    time_unique : array_like
        Cleaned and unique time values.
    flux_clean : array_like
        Cleaned flux values.
    flux_error_clean : array_like
        Cleaned flux error values.
    ts_clean : array_like
        Cleaned TestStatistic or optional array, if provided.

    TBD
    ---
    this could be a LC method and return a new LC or alter the instance?
    """
    # Mask NaN values of flux and flux_error
    nan_mask = ~np.isnan(flux) & ~np.isnan(flux_error)
    flux_ = flux[nan_mask]
    flux_error_ = flux_error[nan_mask]
    time_ = time[nan_mask]
    logging.info(f'Deleted {len(flux) - len(flux_)} NaN entries.')

    # Remove duplicate times (keep first occurrence)
    time_unique, time_unique_id = np.unique(time_, return_index=True)
    flux_clean = flux_[time_unique_id]
    flux_error_clean = flux_error_[time_unique_id]
    logging.info(f'Deleted {len(time_) - len(time_unique)} time duplicates')
    if ts is not None:
        ts_ = ts[nan_mask]
        ts_clean = ts_[time_unique_id]
        return (time_unique, flux_clean, flux_error_clean, ts_clean)
    elif ts is None:
        return(time_unique, flux_clean, flux_error_clean, None)


def get_gti_iis(
        time: np.ndarray,
        n_gaps: int,
        n_pick: Optional[int]
        ) -> Tuple[np.ndarray, np.ndarray]:
    """
    Determine Good Time Intervals (GTIs) of LC, based on largest time gaps.
    Useful for instruments with seasonal or periodic gaps, e.g., FACT.

    Parameters
    ----------
    time : np.ndarray
        Time values.
    n_gaps : int
        Number of gaps to divide the data into GTIs.
    n_pick : int, optional
        If provided, return only the n_pick longest GTIs.

    Returns
    -------
    GTI_start_ii : np.ndarray
        Start indices of the good time intervals.
    GTI_end_ii : np.ndarray
        End indices of the good time intervals.
    """
    diff = np.diff(time)
    diff1 = np.sort(diff)
    ii = [x for x in range(len(diff)) if diff[x] in diff1[-n_gaps:]]
    #index of the 10 longest gaps... risky business due to precision issues
    GTI_start_ii = np.array(ii)+1
    GTI_start_ii = np.insert(GTI_start_ii,0,0)
    GTI_end_ii = np.array(ii)
    GTI_end_ii = np.append(GTI_end_ii, len(time)-1)
    if n_pick:
        # only consider the n_pick longest GTIs
        # TBD: double check, might compute index differences, not time gaps..
        gap_len = np.array([t - s for s,t in zip(GTI_start_ii, GTI_end_ii)])
        gap_len1 = np.sort(gap_len)
        ii = [x for x in range(len(gap_len)) if gap_len[x] in gap_len1[-n_pick:]]
        # n_gaps = considered gaps (longest not gaps)
        GTI_start_ii_ = GTI_start_ii[ii]
        GTI_end_ii_ = GTI_end_ii[ii]
        return GTI_start_ii_, GTI_end_ii_
    else:
        return GTI_start_ii, GTI_end_ii


def make_gti_lcs(
    lc: "LightCurve",
    n_gaps: int,
    n_pick: int = None
    ) -> np.ndarray:
    """
    Divide LC into several LCs (Good Time Intervals = GTIs) based on largest
    time gaps. Optionally only pick largest GTIs.

    Parameters
    ----------
    lc : "LightCurve"
        LightCurve instance to be divided.
    n_gaps : int
        Number of gaps to divide the data into GTIs.
    n_pick : int, optional
        If provided, return only the n_pick longest GTIs.

    Returns
    -------
    chunks : np.ndarray
        Array of LightCurve objects based on GTIs.
    """
    gti_starts, gti_ends = get_gti_iis(lc.time, n_gaps, n_pick)
    if n_pick is None:
        n_pick = n_gaps + 1 #select all
    chunks = []
    for g in range(n_pick):
        gti_lc = LightCurve(
            lc.time[gti_starts[g]:gti_ends[g]+1],
            lc.flux[gti_starts[g]:gti_ends[g]+1],
            lc.flux_error[gti_starts[g]:gti_ends[g]+1],
            name=lc.name,
            z=lc.z)
        chunks.append(gti_lc)
    return(np.array(chunks, dtype=object))


# -----------------------------------------------------------------------------
class LightCurve:
    """
    A class to represent a light curve with time series data (time, flux, and
    flux uncertainty) and additional information.

    Parameters
    ----------
    time : array_like
        Time values of the light curve.
    flux : array_like
        Measured flux values.
    flux_error : array_like
        Uncertainties associated with the flux measurements.
    time_format : str, optional
        Format of `time` corresponding to astropy.time.Time (eg, 'MJD', 'JD').
    name : str, optional
        Source name or ID.
    z : float, optional
        Redshift associated with the observed source.
    telescope : str, optional
        Name of the telescope or instrument used.
    cadence : float, optional
        Time spacing between observations, in the same units as `time`.

    Attributes
    ----------
    time : np.ndarray
        Array of time values.
    flux : np.ndarray
        Array of flux values.
    flux_error : np.ndarray
        Array of flux uncertainties.
    time_format : str or None
        Format of `time` corresponding to astropy.time.Time (eg, 'MJD', 'JD').
    name : str or None
        Source name or ID.
    z : float or None
        Redshift of the source.
    telescope : str or None
        Telescope or instrument name.
    cadence : float or None
        Observational cadence.

    Examples
    --------
    >>> lc = LightCurve(
    ...     time=[1, 2, 3],
    ...     flux=[10.0, 11.5, 10.2],
    ...     flux_error=[0.2, 0.3, 0.2],
    ...     name="Star A"
    ... )
    >>> print(lc.name)
    Star A
    """

    def __init__(
        self,
        time: Union[np.ndarray, list],
        flux: Union[np.ndarray, list],
        flux_error: Union[np.ndarray, list],
        time_format: Optional[str] = None,
        name: Optional[str] = None,
        z: Optional[float] = None,
        telescope: Optional[str] = None,
        cadence: Optional[float] = None,
        ):
        self.time = np.array(time)
        self.flux = np.array(flux)
        self.flux_error = np.array(flux_error)
        self.time_format = time_format
        self.name = name
        self.z = z
        self.telescope = telescope
        self.cadence = cadence
        if len(time) != len(flux) or len(time) != len(flux_error):
            raise ValueError("Input arrays do not have same length")
        if (
            len(flux[np.isnan(flux)]) > 0
            or len(flux_error[np.isnan(flux_error)]) > 0
            ):
            raise TypeError("flux or flux_error contain np.nan values")
        if len(time) != len(np.unique(time)):
            raise ValueError("time contains duplicate values")
        if time_format:
            """ format of the astropy.time.Time object """
            self.astropy_time = astropy.time.Time(time, format=time_format)

    def __repr__(self):
        """
        String representation of the LightCurve instance, eg for print
        TBD: could be extended (eg with bblocks)
        """
        return (
            f"LightCurve (bins = {len(self.flux)}, "
            f"name = {self.name}, "
            f"cadende = {self.cadence}, "
            f"telescope = {self.telescope}, "
            f"z = {self.z})"
        )

    def __len__(self):
        return len(self.time)

    def __getitem__(
        self,
        inbr: Union[int, slice, List[int]]
        ) -> Union[np.ndarray, "LightCurve"]:
        """
        Access elements or subsets of the LightCurve using indexing or slicing.

        Supports:
        - Integer index: returns one bin (time, flux, flux_error), eg `lc[i]`
        - Slice: returns a new LightCurve, eg `lc[i:j]`
        - List of indices: returns selected bins (time, flux, flux_error),
          eg `lc[[i1, i2, i3]]`

        Parameters
        ----------
        inbr : int, slice, or list of int
        Index or indices specifying the data to retrieve.

        Returns
        -------
        np.ndarray or LightCurve
            - If `inbr` is an int or list of ints: returns an array of selected
              time, flux and flux_error values tuples.
            - If `inbr` is a slice: returns a new LightCurve instance.

        Raises
        ------
        TypeError
            If `inbr` is not int, slice, or list of int.

        """
        if isinstance(inbr, int):
            return np.array([
                self.time[inbr],
                self.flux[inbr],
                self.flux_error[inbr]
                ])
        if isinstance(inbr, slice):
            return LightCurve(
                self.time[inbr],
                self.flux[inbr],
                self.flux_error[inbr],
                self.time_format,
                self.name,
                self.z,
                self.telescope,
                self.cadence,
            )
        if isinstance(inbr, list):
            # can't be implemented with 'int or list' -> confusion with slice
            return np.array([
                self.time[inbr],
                self.flux[inbr],
                self.flux_error[inbr]
                ])
        else:
            raise TypeError("Index must be int, slice, or list of ints.")

    def select_by_time(self, t_min: float, t_max: float) -> "LightCurve":
        """
        Select a portion of the light curve between two time bounds.

        Parameters
        ----------
        t_min : float
            Start time of the interval.
        t_max : float
            End time of the interval.

        Returns
        -------
        LightCurve
            A new LightCurve instance from `t_min` to `t_max`.
        """
        i_s = np.where(self.time >= t_min)[0][0]
        i_e = np.where(self.time >= t_max)[0][0]
        return self.__getitem__(slice(i_s, i_e, None))

    def save_npy(self,path: str) -> None:
        """
        Save light curve object as .npy file using pickle.

        Parameters
        ----------
        path : str
            Destination file path.

        Notes
        -----
        Use `load_lc_npy()` to read this file.
        This does not update `LC.py`, it saves current object state.
        """
        with open(path, "wb") as pickle_file:
            pickle.dump(self, pickle_file)

    def save_csv(self, path: str, bblocks: bool = False) -> None:
        """
        Save light curve data to CSV format.

        Parameters
        ----------
        path : str
            Output file path.
        bblocks : bool, optional
            If True, include `block_pbin` in the export.

        Notes
        -----
        Use `load_lc_csv()` to read this file and LC.py will be current state.
        """
        if bblocks is True:
            data = np.array([
                self.time, self.flux, self.flux_error, self.block_pbin
                ])
            np.savetxt(
                path,
                data,
                comments="#time, flux, flux_error, block_pbin"
                )
        else:
            data = np.array([
                self.time, self.flux, self.flux_error
                ])
            np.savetxt(
                path,
                data,
                comments="#time, flux, flux_error"
                )

    def plot_lc(
        self,
        data_color: str = "k",
        ax: Optional[Axes] = None,
        new_time_format: Optional[str] = None,
        size: float = 1,
        **kwargs
        ) -> None:
        """
        Plot the light curve with error bars.

        Parameters
        ----------
        data_color : str, optional
            Color of the data points and error bars (default is 'k' for black).
        ax : matplotlib.axes.Axes, optional
            Matplotlib axis to plot on. If None, uses the current axis.
        new_time_format : str, optional
            If set, adds a top x-axis with time converted to this format.
            Corresponding to `astropy.time.Time` (eg, 'isot', 'decimalyear')
        size : float, optional
            Scaling factor for marker size (default is 1).
        **kwargs
            Additional keyword arguments passed to `ax.errorbar`.

        Returns
        -------
        None

        Notes
        -----
        Initial `self.time_format` must be defined to use `new_time_format`.

        Examples
        --------
        >>> lc.plot_lc(data_color='hotpink', size=2)
        >>> lc.plot_lc(new_time_format='decimalyear')
        """
        if ax is None:
            ax = plt.gca()
        ax.errorbar(
            x=self.time,
            y=self.flux,
            yerr=self.flux_error,
            ecolor=data_color,
            elinewidth=1,
            linewidth=0,
            marker="+",
            markersize=3 * size,
            color=data_color,
            **kwargs,
        )
        if self.time_format and new_time_format is not None:
            axtop = ax.twiny()
            axtop.set_xticks(ax.get_xticks())
            axtop.set_xbound(ax.get_xbound())
            axtop.set_xlim(ax.get_xlim())
            format_labels = astropy.time.Time(
                [t for t in ax.get_xticks()], format=self.time_format
            )
            if new_time_format == "isot":
                new_labels = [
                    format_labels.to_value(format="isot")[i].split("T")[0]
                    for i in range(len(format_labels))
                ]
                axtop.set_xticklabels(new_labels)  # = yyyy-mm-dd
            elif new_time_format == "decimalyear":
                new_labels = format_labels.to_value(format="decimalyear")
                axtop.set_xticklabels(np.round(new_labels, 1))  # = yyyy.y
            else:
                new_labels = format_labels.to_value(format=new_time_format)
                axtop.set_xticklabels(new_labels)
            plt.sca(ax)  # go back to initial bottom axis

    def plot_hline(
        self,
        value: float,
        ax: Optional[Axes] = None,
        **kwargs
        ) -> None:
        """
        Plot a horizontal line across the light curve plot.

        Parameters
        ----------
        value : float
            Y-value where the horizontal line is drawn.
        ax : matplotlib.axes.Axes, optional
            Axis to draw on. If None, uses current axis.
        **kwargs
            Additional keyword arguments passed to `ax.hlines`.

        Returns
        -------
        None
        """
        if ax is None:
            ax = plt.gca()
        ax.hlines(value, xmin=min(self.time), xmax=max(self.time), **kwargs)

    def plot_vline(
        self,
        value: float,
        ax: Optional[Axes] = None,
        **kwargs
        ) -> None:
        """
        Plot a vertical line across the light curve plot.

        Parameters
        ----------
        value : float
            X-value where the vertical line is drawn.
        ax : matplotlib.axes.Axes, optional
            Axis to draw on. If None, uses current axis.
        **kwargs
            Additional keyword arguments passed to `ax.vlines`.

        Returns
        -------
        None
        """
        if ax is None:
            ax = plt.gca()
        ax.vlines(value, ymin=min(self.flux), ymax=max(self.flux), **kwargs)

    def plot_shade(
        self,
        start_time: float,
        end_time: float,
        ax: Optional[Axes] = None,
        **kwargs
        ) -> None:
        """
        Plot a shaded region between two time points.

        Parameters
        ----------
        start_time : float
            Start of the shaded region.
        end_time : float
            End of the shaded region.
        ax : matplotlib.axes.Axes, optional
            Axis to draw on. If None, uses current axis.
        **kwargs
            Additional keyword arguments passed to `ax.fill_between`.

        Returns
        -------
        None
        """
        if ax is None:
            ax = plt.gca()
        x = np.linspace(start_time, end_time)
        y = np.ones(len(x)) * np.max(self.flux)
        y1 = np.ones(len(x)) * np.min(self.flux)
        ax.fill_between(x, y, y1, step="mid", alpha=0.2, zorder=0, **kwargs)

    def plot_grid(
        self,
        spacing: float = 10,
        ax: Optional[Axes] = None,
        **kwargs
        ) -> None:
        """
        Add a minor grid to the time axis at specified spacing.

        Parameters
        ----------
        spacing : float, optional
            Separation between vertical grid lines in time units.
        ax : matplotlib.axes.Axes, optional
            Axis to draw on. If None, uses current axis.
        **kwargs : dict
            Additional keyword arguments passed to `ax.grid`.

        Returns
        -------
        None
        """
        if ax is None:
            ax = plt.gca()
        rounded_start = np.round(np.min(self.time) / spacing) * spacing
        rounded_end = np.round(np.max(self.time) / spacing) * spacing
        ax.set_xticks(
            np.arange(rounded_start, rounded_end, spacing), minor=True
            )
        ax.grid(which="minor", **kwargs)

    # -------------------------------------------------------------------------
    def get_bblocks(
        self,
        gamma_value: Optional[float] = None,
        p0_value: Optional[float] = 0.05
        ) -> Tuple[np.ndarray, np.ndarray, np.ndarray, np.ndarray, np.ndarray]:
        """
        Apply the Bayesian Blocks algorithm to segment the light curve
        based on statistically significant change points.

        This method uses `astropy.stats.bayesian_blocks` with the "measures"
        fitness function, assuming Gaussian-distributed flux errors.
        Block values are computed as the mean flux in each segment.
        Corresponding uncertainties estimated with Gaussian error propagation.

        Parameters
        ----------
        gamma_value : float, optional
            Regularization parameter controlling the number of blocks.
            Higher values yield fewer blocks.
            `gamma_value` overwrites `p0_value`.
        p0_value : float, optional
            False alarm probability, used to control the sensitivity of change
            point detection. Default is 0.05. Calibrated with white noise.

        Returns
        -------
        block_pbin : np.ndarray
            Block-average flux value for each time bin (same shape as `flux`).
        block_val : np.ndarray
            Mean flux value for each identified block.
        block_val_error : np.ndarray
            Propagated uncertainty for each block's flux value.
        edge_index : np.ndarray
            Indices in the time array marking the block edges.
        edges : np.ndarray
            Time values of the detected block edges.
            #TBD: If I remember correctly, the edge time/index marks the start.
            #     This is relevant for computing bb_i and making Hopjects.

        Notes
        -----
        - See: Scargle et al. 2013, arXiv:1304.2818
        - See: Jupyter Notebook on GitHub for illustration.
        - For constant light curves, a single block is returned.
        """
        # get Bayesian block edges for light curve
        self.edges = bblocks(
            t=self.time,
            x=self.flux,
            sigma=self.flux_error,
            fitness="measures",
            gamma=gamma_value,
            p0=p0_value
            )
        logging.debug("got edges for light curve")

        if len(self.edges) <= 2:
            logging.warning(
                "light curve is constant; only one bayesian block found."
                )
            self.block_pbin = np.ones(len(self.flux)) * np.mean(self.flux)
            self.block_val = np.array([np.mean(self.flux)])
            self.block_val_error = np.array([np.std(self.flux)])
            self.edge_index = np.array([0, -1])
            self.edges = np.array([self.time[0], self.time[-1]])
            return (
                self.block_pbin,
                self.block_val,
                self.block_val_error,
                self.edge_index,
                self.edges,
                )

        # get edge_index
        self.edge_index = np.array(
            [
                np.where(self.time >= self.edges[i])[0][0]
                for i, _ in enumerate(self.edges)
            ]
        )
        # change last entry such that loop over [j:j+1] gives all blocks
        self.edge_index[-1] += 1

        # determine flux values (mean) and errors (Gaussian propagation)
        self.block_val = np.zeros(len(self.edge_index) - 1)
        self.block_val_error = np.zeros(len(self.edge_index) - 1)
        for j in range(len(self.edge_index) - 1):
            start = self.edge_index[j]
            end = self.edge_index[j + 1]
            self.block_val[j] = np.mean(self.flux[start:end])
            self.block_val_error[j] = (
                np.sqrt(np.sum(self.flux_error[start:end] ** 2)) / (end-start)
                )

        # create block-per-bin array corresponding to flux
        self.block_pbin = np.zeros(len(self.flux))
        for k, _ in enumerate(self.block_val):
            self.block_pbin[self.edge_index[k] : self.edge_index[k + 1]] = (
                self.block_val[k]
            )
        logging.debug("got block parameters for light curve")

        return (
            self.block_pbin,
            self.block_val,
            self.block_val_error,
            self.edge_index,
            self.edges,
        )

    # -------------------------------------------------------------------------
    def get_bblocks_above(
        self,
        threshold: float
        ) -> Tuple[np.ndarray, np.ndarray, np.ndarray, np.ndarray, np.ndarray]:
        """
        Modify Bayesian blocks by replacing all block values below a threshold
        with the threshold, and merging consecutive blocks (neglecting edges)
        below this threshold.

        Use Case
        --------
        Highlight significant variations above the threshold (e.g., flares with
        respect to a certain baseline), or in other words discard significant
        variations below the threshold.

        WARNING
        -------
        Returns artificial block values and unreliable error estimates!
        Use with caution.

        Raises
        ------
        AttributeError
            If `block_pbin` is not initialized. Run `.get_bblocks()` first.

        Parameters
        ----------
        threshold : float
            Minimum block value to retain. All block values below this will be
            artificially raised to the threshold.

        Returns
        -------
        block_pbin : np.ndarray
            Modified block values per time bin (same shape as `flux`).
        block_val : np.ndarray
            Modified block values.
        block_val_error : np.ndarray
            Unchanged error estimates (inconsistent, TBD: thresholderror)
        edge_index : np.ndarray
            Indices in the time array marking the updated block edges.
        edges : np.ndarray
            Time values corresponding to the updated block edges.

        Notes
        -----
        - `lc.get_bblocks()` must be run before calling this function.
        - Errors are not recomputed after thresholding. TBD: thresholderror.

        """
        # Replace all values below threshold
        try:
            self.block_pbin = np.where(
                self.block_pbin > threshold, self.block_pbin, threshold
                )
            self.block_val = np.where(
                self.block_val > threshold, self.block_val, threshold
                )
        except AttributeError:
            raise AttributeError(
                "Initialize Bayesian blocks with lc.get_bblocks() first!"
                )

        # Merge neighbouring threshold blocks and delete edges
        block_mask = np.ones(len(self.block_val), dtype=bool)
        edge_mask = np.ones(len(self.edges), dtype=bool)
        for i in range(len(self.block_val) - 1):
<<<<<<< HEAD
            if self.block_val[i] == threshold
                and self.block_val[i + 1] == threshold:
=======
            if (
                self.block_val[i] == threshold
                and self.block_val[i + 1] == threshold
                ):
>>>>>>> c5aeff34
                block_mask[i + 1] = False
                edge_mask[i + 1] = False

        self.block_val = self.block_val[block_mask]
        self.block_val_error = self.block_val_error[block_mask]
            #TBD -> thresholderror
        self.edge_index = self.edge_index[edge_mask]
        self.edges = self.edges[edge_mask]
        return (
            self.block_pbin,
            self.block_val,
            self.block_val_error,
            self.edge_index,
            self.edges,
        )

    # -------------------------------------------------------------------------
    def plot_bblocks(
        self,
        ax: Optional[Axes] = None,
        color: str = "steelblue",
        linewidth: float = 1,
        **kwargs
        ) -> None:
        """
        Plot the Bayesian block representation of the light curve.

        This creates a step plot of `block_pbin` over `time`, which represents
        the segmented light curve after applying `get_bblocks()`.

        Parameters
        ----------
        ax : matplotlib.axes.Axes, optional
            Matplotlib axes object to plot on. If None, uses current axes.
        color : str, default "steelblue"
            Color of the step plot.
        linewidth : float, default 1
            Width of the step lines.
        **kwargs : dict
            Additional keyword arguments passed to `ax.step`.

        Raises
        ------
        AttributeError
            If `block_pbin` is not initialized. Run `.get_bblocks()` first.

        Notes
        -----
        - Uses `where="mid"` to visualize steps centered between time bins.
          But remember actual block edges correspond to time values (I think)
        - Make sure to call `.get_bblocks()` before using this function.
        """
        if ax is None:
            ax = plt.gca()
        try:
            ax.step(
                self.time,
                self.block_pbin,
                where="mid",
                linewidth=linewdith,
                color=color,
                **kwargs
            )
        except AttributeError:
            raise AttributeError(
                "Initialize Bayesian blocks with .get_bblocks() first!"
            )

    # -------------------------------------------------------------------------
    def bb_i(self, t: float):
        """
        Get the index of the Bayesian block (in `block_val`) that contains the
        given time.

        If `t == edge`, return the block *left* of the edge (t = end of block).

        This correctly identifies times from HOP 'baseline'.
        Identify times from other HOP methods with `bb_i_start` and `bb_i_end`!

        Parameters
        ----------
        t : float
            Time value to locate within the Bayesian block segmentation.

        Returns
        -------
        int
            Index of `lc.block_val` containing `t`.

        Notes
        -----
        - Generally, Bayesian block edges mark the start of a new segment.
        - However, in this function, if: `t == edge`
          t is interpreted to belong to the block to the *left* of the edge
          i.e. as if t were the end of the block
          to correctly identify start and end in HOP 'baseline' .. I think..
        - Use `bb_i_start` and `bb_i_end` for other HOP methods
        """
        if t == self.edges[0]:
            return 0
        block_index = [
            e
            for e in range(len(self.edges) - 1)
            if t > self.edges[e] and t <= self.edges[e + 1]
            ]
        return int(block_index[0])

    def bb_i_start(self, t: float):
        """
        Get the index of the Bayesian block (in `block_val`) that starts with
        given time.

        If `t == edge`, return the block *right* of edge (t = start of block).

        This correctly identifies times from HOP 'flip', 'halfclap', 'sharp'
        To identify times from HOP 'baseline' use `bb_i`!

        Parameters
        ----------
        t : float
            Time value to locate within the Bayesian block segmentation.

        Returns
        -------
        int
            Index of `lc.block_val` starting with `t`.

        Notes
        -----
        - Works fine with HOP 'flip', 'halfclap', and 'sharp'
          but not sure for HOP 'baseline' -> use bb_i() instead
        """
        block_index = [
            e
            for e in range(len(self.edges) - 1)
            if t >= self.edges[e] and t < self.edges[e + 1]
            ]
        return int(block_index[0])

    def bb_i_end(self, t: float):
        """
        Get the index of the Bayesian block (in `block_val`) that ends with
        given time.

        If `t == edge`, return the block *left* of edge (t = end of block).

        This correctly identifies times from HOP 'flip', 'halfclap', 'sharp'
        To identify times from HOP 'baseline' use `bb_i`!

        Parameters
        ----------
        t : float
            Time value to locate within the Bayesian block segmentation.

        Returns
        -------
        int
            Index of `lc.block_val` starting with `t`.

        Notes
        -----
        - Works fine with HOP 'flip', 'halfclap', and 'sharp'
          but unsure for HOP 'baseline' -> use bb_i() instead
        """
        block_index = [
            e
            for e in range(len(self.edges) - 1)
            if t > self.edges[e] and t <= self.edges[e + 1]
            ]
        return int(block_index[0])

    # -------------------------------------------------------------------------
    def find_hop(
        self,
        method: str = "half",
        lc_edges: str = "neglect",
        baseline: Optional[float] = None
        ) -> List[Hopject]: #this type is not known in LC.py yet
        """
        TBD
        currently this is kind of an implicit circular renference:
            * LC has List of HOPS
            * and HOP as LC as attribute
        fix such that:
            * LC imports Hopjects
            * find_hop determines HOP parameters and is called by..
            * dedicated get_hop function (here) which returns Hopjects with
                * time, flux, flux_error, iis, bblock things
                * and iis & bblock things are optional in creating a Hopject
        so spirit will be that HOP is not so standalone, just add-on to LC
        TBD
        """
        if method == "baseline":
            if baseline is None:
                self.baseline = np.mean(self.flux)
            else:
                self.baseline = baseline
            hopfinder = HopFinderBaseline(lc_edges)
        if method == "half":
            hopfinder = HopFinderHalf(lc_edges)
        if method == "sharp":
            hopfinder = HopFinderSharp(lc_edges)
        if method == "flip":
            hopfinder = HopFinderFlip(lc_edges)
        self.hops = hopfinder.find(self)
        return self.hops

    # -------------------------------------------------------------------------
    def plot_hop(
        self,
        ax: Optional[Axes] = None,
        color: Union[str, List[str]] = ["lightsalmon", "orchid"],
        alpha: float = 0.2,
        label: Optional[str] = None,
        zorder: float = 0,
        **kwargs
        ) -> None:
        """
        Plot shaded rectangular area for each HOP group in the light curve.

        To visualize HOP segments (e.g. flares) by highlighting them as
        rectangular area in the light curve. Multiple colors can be used to
        alternate between consecutive segments for clarity.

        Parameters
        ----------
        ax : matplotlib.axes.Axes, optional
            Matplotlib axes object to plot on. If None, uses current axes.
        color : str or list of str, optional
            Color(s) used to shade the HOP areas. If a list is provided, colors
            will be cycled through to visually distinguish adjacent HOPs.
            Default is `["lightsalmon", "orchid"]`.
        alpha : float, optional
            Transparency level (0-1) for the shaded area. Default is 0.2.
        label : str, optional
            Label for the first HOP area, used in the plot legend. If None,
            defaults to `"hop <method>"`.
        zorder : float, optional
            Z-order for the plot layer. Default is 0 (in the background).
        **kwargs
            Additional keyword arguments passed to `ax.fill_between()`.

        Returns
        -------
        None
        """
        if self.hops is None:
            return  # no hop in this lc
        if ax is None:
            ax = plt.gca()
        if label is None:
            label = "hop " + str(hop.method)

        # Make color iterable
        if isinstance(color, str):
            color = [color]

        for i, hop in enumerate(self.hops):
            x = np.linspace(hop.start_time, hop.end_time)
            y = np.ones(len(x)) * np.max(self.flux)
            y1 = np.min(self.flux)
            c = color[i % len(color)]

            ax.fill_between(
                x,
                y,
                y1,
                step="mid",
                color=c,
                alpha=alpha,
                label=label if i == 0 else None,
                zorder=zorder,
                **kwargs
                )

            """ OLD:
            if i == 0:
                ax.fill_between(
                    x,
                    y,
                    y1,
                    step="mid",
                    color="lightsalmon",
                    alpha=0.2,
                    label="hop",
                    zorder=0,
                )
            if i == 1:
                ax.fill_between(
                    x,
                    y,
                    y1,
                    step="mid",
                    color="orchid",
                    alpha=0.2,
                    label="hop",
                    zorder=0,
                )
            elif i % 2:
                ax.fill_between(
                    x, y, y1, step="mid", color="orchid", alpha=0.2, zorder=0
                )
            elif i != 0:
                ax.fill_between(
                    x, y, y1, step="mid", color="lightsalmon", alpha=0.2,
                    zorder=0
                )
            """

    # -------------------------------------------------------------------------
    def plot_all_hop(self) -> None:
        """
        Execute and plot all HOP detection methods for visual comparison.

        Runs all HOP algorithm methods ('baseline', 'half', 'flip', 'sharp').
        Plots resulting segments on stacked subplots for sidebyside comparison.

        This is a lil old fashioned and could be improved but it does the job.
        """
        fig = plt.figure(0, (15, 9))
        plt.suptitle("All HOP methods", fontsize=16)

        ax0 = fig.add_subplot(511)
        self.find_hop("baseline")
        self.plot_bblocks()
        self.plot_hop()
        plt.ylabel("baseline")

        ax1 = fig.add_subplot(512)
        self.find_hop("half")
        self.plot_bblocks()
        self.plot_hop()
        plt.ylabel("half")

        ax2 = fig.add_subplot(513)
        self.find_hop("flip")
        self.plot_bblocks()
        self.plot_hop()
        plt.ylabel("flip")

        ax3 = fig.add_subplot(514)
        self.find_hop("sharp")
        self.plot_bblocks()
        self.plot_hop()
        plt.ylabel("sharp")
        fig.subplots_adjust(hspace=0)<|MERGE_RESOLUTION|>--- conflicted
+++ resolved
@@ -836,15 +836,10 @@
         block_mask = np.ones(len(self.block_val), dtype=bool)
         edge_mask = np.ones(len(self.edges), dtype=bool)
         for i in range(len(self.block_val) - 1):
-<<<<<<< HEAD
-            if self.block_val[i] == threshold
-                and self.block_val[i + 1] == threshold:
-=======
             if (
                 self.block_val[i] == threshold
                 and self.block_val[i + 1] == threshold
                 ):
->>>>>>> c5aeff34
                 block_mask[i + 1] = False
                 edge_mask[i + 1] = False
 
